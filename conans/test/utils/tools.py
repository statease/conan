--- conflicted
+++ resolved
@@ -1,26 +1,20 @@
+import errno
 import os
 import random
 import shlex
+import stat
 import sys
-<<<<<<< HEAD
-=======
-import threading
-import uuid
-import errno
-import stat
->>>>>>> 01e3121d
+import tempfile
+import unittest
 from collections import Counter
 from contextlib import contextmanager
 from io import StringIO
-import subprocess
-import unittest
-import tempfile
-import platform
 
 import bottle
 import requests
 import shutil
 import six
+import subprocess
 import threading
 import time
 import uuid
@@ -29,7 +23,7 @@
 from webtest.app import TestApp
 
 from conans import __version__ as CLIENT_VERSION, tools
-from conans.client.client_cache import ClientCache, REGISTRY_JSON
+from conans.client.client_cache import ClientCache
 from conans.client.command import Command
 from conans.client.conan_api import migrate_and_get_client_cache, Conan, get_request_timeout
 from conans.client.conan_command_output import CommandOutputer
@@ -39,17 +33,12 @@
 from conans.client.remote_registry import RemoteRegistry, dump_registry
 from conans.client.rest.conan_requester import ConanRequester
 from conans.client.rest.uploader_downloader import IterableToFileAdapter
-<<<<<<< HEAD
-from conans.client.tools.scm import Git
+from conans.client.tools.files import chdir
+from conans.client.tools.scm import Git, SVN
 from conans.client.tools.win import get_cased_path
 from conans.client.userio import UserIO
 from conans.model.manifest import FileTreeManifest
 from conans.model.ref import ConanFileReference, PackageReference
-=======
-from conans.client.tools.scm import Git, SVN
-from conans.client.userio import UserIO
-from conans.client.tools.files import chdir
->>>>>>> 01e3121d
 from conans.model.version import Version
 from conans.test.server.utils.server_launcher import (TESTING_REMOTE_PRIVATE_USER,
                                                       TESTING_REMOTE_PRIVATE_PASS,
@@ -60,7 +49,6 @@
 from conans.util.env_reader import get_env
 from conans.util.files import save_files, save, mkdir
 from conans.util.log import logger
-
 
 
 def inc_recipe_manifest_timestamp(client_cache, conan_ref, inc_time):
