--- conflicted
+++ resolved
@@ -6,11 +6,7 @@
 from nose.plugins.attrib import attr
 
 from conans.test.utils.tools import TestClient
-<<<<<<< HEAD
-=======
 from conans.util.files import load
-from conans.util.files import mkdir
->>>>>>> 3233d74f
 
 
 @attr('slow')
