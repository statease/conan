--- conflicted
+++ resolved
@@ -12,7 +12,6 @@
 from conans.util.files import save, rmdir, is_dirty, set_dirty, mkdir
 from conans.util.log import logger
 from conans.search.search import search_recipes
-import six
 
 
 def export_alias(reference, target_reference, client_cache):
@@ -42,42 +41,7 @@
     output.highlight("Exporting package recipe")
 
     conan_linter(conanfile_path, output)
-<<<<<<< HEAD
-    conanfile = _load_export_conanfile(conanfile_path, output, name, version)
-    conan_ref = ConanFileReference(conanfile.name, conanfile.version, user, channel)
-    output = ScopedOutput(str(conan_ref), output)
-    output.highlight("Exporting package recipe")
-    conan_ref_str = str(conan_ref)
-    # Maybe a platform check could be added, but depends on disk partition
-    refs = search_recipes(client_cache, conan_ref_str, ignorecase=True)
-    if refs and conan_ref not in refs:
-        raise ConanException("Cannot export package with same name but different case\n"
-                             "You exported '%s' but already existing '%s'"
-                             % (conan_ref_str, " ".join(str(s) for s in refs)))
-    with client_cache.conanfile_write_lock(conan_ref):
-        _export_conanfile(conanfile_path, output, client_cache, conanfile, conan_ref, keep_source)
-    return conan_ref
 
-
-def process_preexport(conanfile, conanfile_path):
-    if hasattr(conanfile, "preexport") and callable(conanfile.preexport):
-        conanfile.recipe_folder = os.path.dirname(conanfile_path)
-        try:
-            conanfile.preexport()
-        except TypeError as e:
-            if six.PY2:
-                raise ConanException("preexport(self) not supported in python 2")
-
-            conanfile.preexport = classmethod(conanfile.preexport)
-            conanfile.preexport()
-
-
-def _load_export_conanfile(conanfile_path, output, name, version):
-    conanfile = load_conanfile_class(conanfile_path)
-    process_preexport(conanfile, conanfile_path)
-
-=======
->>>>>>> 21bfe948
     for field in ["url", "license", "description"]:
         field_value = getattr(conanfile, field, None)
         if not field_value:
