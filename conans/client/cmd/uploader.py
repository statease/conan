import os
import time

from conans.errors import ConanException, NotFoundException
from conans.model.ref import PackageReference, ConanFileReference
from conans.util.log import logger
from conans.client.loader_parse import load_conanfile_class
from conans.client.proxy import ConanProxy
from conans.search.search import DiskSearchManager


def _is_a_reference(ref):
    try:
        ConanFileReference.loads(ref)
        return "*" not in ref  # If is a pattern, it is not a reference
    except ConanException:
        pass
    return False


class CmdUpload(object):

    def __init__(self, client_cache, user_io, remote_manager, remote, recorder):
        self._client_cache = client_cache
        self._user_io = user_io
        self._remote_proxy = ConanProxy(self._client_cache, self._user_io, remote_manager, remote,
                                        recorder)
        self._cache_search = DiskSearchManager(self._client_cache)

    def upload(self, conan_reference_or_pattern, package_id=None, all_packages=None,
               force=False, confirm=False, retry=0, retry_wait=0, skip_upload=False,
               integrity_check=False, no_overwrite=None):
        """If package_id is provided, conan_reference_or_pattern is a ConanFileReference"""
        if package_id and not _is_a_reference(conan_reference_or_pattern):
            raise ConanException("-p parameter only allowed with a valid recipe reference, "
                                 "not with a pattern")
        t1 = time.time()
        if package_id:  # Upload package
            ref = ConanFileReference.loads(conan_reference_or_pattern)
            self._check_reference(ref)
            self.upload_package(PackageReference(ref, package_id), retry=retry,
                                retry_wait=retry_wait, skip_upload=skip_upload,
                                integrity_check=integrity_check, no_overwrite=no_overwrite)
        else:  # Upload conans
            self._run_upload(conan_reference_or_pattern, all_packages=all_packages,
                             force=force, confirm=confirm,
                             retry=retry, retry_wait=retry_wait, skip_upload=skip_upload,
                             integrity_check=integrity_check, no_overwrite=no_overwrite)

        logger.debug("====> Time manager upload: %f" % (time.time() - t1))

    def _run_upload(self, ref_or_pattern, force=False, all_packages=False, confirm=False,
                    retry=None, retry_wait=None, skip_upload=False, integrity_check=False,
                    no_overwrite=None):
        """Upload all the recipes matching 'pattern'"""
        if _is_a_reference(ref_or_pattern):
            ref = ConanFileReference.loads(ref_or_pattern)
            export_path = self._client_cache.export(ref)
            if not os.path.exists(export_path):
                raise NotFoundException("There is no local conanfile exported as %s"
                                        % str(ref))
            references = [ref, ]
            confirm = True
        else:
            references = self._cache_search.search_recipes(ref_or_pattern)

        if not references:
            raise NotFoundException("No packages found matching pattern '%s'" % ref_or_pattern)

        for conan_ref in references:
            upload = True
            if not confirm:
                msg = "Are you sure you want to upload '%s'?" % str(conan_ref)
                upload = self._user_io.request_boolean(msg)
            if upload:
                self._upload(conan_ref, force, all_packages, retry, retry_wait, skip_upload,
                             integrity_check, no_overwrite)

    def _upload(self, conan_ref, force, all_packages, retry, retry_wait, skip_upload,
                integrity_check, no_overwrite):
        """Uploads the recipes and binaries identified by conan_ref"""
        if not force:
            self._check_recipe_date(conan_ref)

        self._user_io.out.info("Uploading %s" % str(conan_ref))
        self._remote_proxy.upload_recipe(conan_ref, retry, retry_wait, skip_upload, no_overwrite)

        if all_packages:
            self._check_reference(conan_ref)

            for index, package_id in enumerate(self._client_cache.conan_packages(conan_ref)):
                total = len(self._client_cache.conan_packages(conan_ref))
                self.upload_package(PackageReference(conan_ref, package_id), index + 1, total,
                                    retry, retry_wait, skip_upload, integrity_check, no_overwrite)

    def _check_reference(self, conan_reference):
        try:
            conanfile_path = self._client_cache.conanfile(conan_reference)
            conan_file = load_conanfile_class(conanfile_path)
        except NotFoundException:
            raise NotFoundException("There is no local conanfile exported as %s"
                                    % str(conan_reference))

        # Can't use build_policy_always here because it's not loaded (only load_class)
        if conan_file.build_policy == "always":
            raise ConanException("Conanfile has build_policy='always', "
                                 "no packages can be uploaded")

    def upload_package(self, package_ref, index=1, total=1, retry=None, retry_wait=None,
                       skip_upload=False, integrity_check=False, no_overwrite=None):
        """Uploads the package identified by package_id"""

        msg = ("Uploading package %d/%d: %s" % (index, total, str(package_ref.package_id)))
        t1 = time.time()
        self._user_io.out.info(msg)
        self._remote_proxy.upload_package(package_ref, retry, retry_wait, skip_upload,
                                          integrity_check, no_overwrite)

        logger.debug("====> Time uploader upload_package: %f" % (time.time() - t1))

    def _check_recipe_date(self, conan_ref):
        try:
<<<<<<< HEAD
            _, remote_recipe_manifest = self._remote_proxy.get_conan_manifest(conan_ref)
=======
            remote_recipe_manifest = self._remote_proxy.get_conan_manifest(conan_ref)
>>>>>>> 5ae2f6fb
        except NotFoundException:
            return  # First time uploading this package

        local_manifest = self._client_cache.load_manifest(conan_ref)

        if (remote_recipe_manifest != local_manifest and
                remote_recipe_manifest.time > local_manifest.time):
            raise ConanException("Remote recipe is newer than local recipe: "
                                 "\n Remote date: %s\n Local date: %s" %
                                 (remote_recipe_manifest.time, local_manifest.time))<|MERGE_RESOLUTION|>--- conflicted
+++ resolved
@@ -120,11 +120,8 @@
 
     def _check_recipe_date(self, conan_ref):
         try:
-<<<<<<< HEAD
             _, remote_recipe_manifest = self._remote_proxy.get_conan_manifest(conan_ref)
-=======
-            remote_recipe_manifest = self._remote_proxy.get_conan_manifest(conan_ref)
->>>>>>> 5ae2f6fb
+
         except NotFoundException:
             return  # First time uploading this package
 
