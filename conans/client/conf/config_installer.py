import os
import shutil

from six.moves.urllib.parse import urlparse

from conans import load
from conans.client import tools
from conans.client.remote_registry import load_registry_txt
from conans.client.tools import Git
from conans.client.tools.files import unzip
from conans.errors import ConanException
from conans.util.files import mkdir, rmdir, walk


def _hide_password(resource):
    """
    Hide password from url/file path

    :param resource: string with url or file path
    :return: resource with hidden password if present
    """
    password = urlparse(resource).password
    return resource.replace(password, "<hidden>") if password else resource


def _handle_remotes(client_cache, remote_file):
    # FIXME: Should we encourage to pass the remotes in json?
    remotes, _ = load_registry_txt(load(remote_file))
    registry = client_cache.registry
    registry.remotes.define(remotes)


def _handle_profiles(source_folder, target_folder, output):
    mkdir(target_folder)
    for root, _, files in walk(source_folder):
        relative_path = os.path.relpath(root, source_folder)
        if relative_path == ".":
            relative_path = ""
        for f in files:
            profile = os.path.join(relative_path, f)
            output.info("  - %s" % profile)
            shutil.copy(os.path.join(root, f), os.path.join(target_folder, profile))


def _process_git_repo(repo_url, client_cache, output, tmp_folder, verify_ssl, args=None):
    output.info("Trying to clone repo: %s" % repo_url)

    with tools.chdir(tmp_folder):
        try:
            args = args or ""
            git = Git(verify_ssl=verify_ssl, output=output)
            git.clone(repo_url, args=args)
            output.info("Repo cloned!")
        except Exception as e:
            raise ConanException("Can't clone repo: %s" % str(e))
    _process_folder(tmp_folder, client_cache, output)


def _process_zip_file(zippath, client_cache, output, tmp_folder, remove=False):
    unzip(zippath, tmp_folder, output=output)
    if remove:
        os.unlink(zippath)
    _process_folder(tmp_folder, client_cache, output)


def _handle_conan_conf(current_conan_conf, new_conan_conf_path):
    current_conan_conf.read(new_conan_conf_path)
    with open(current_conan_conf.filename, "w") as f:
        current_conan_conf.write(f)


def _process_folder(folder, client_cache, output):
    for root, dirs, files in walk(folder):
        for f in files:
            if f == "settings.yml":
                output.info("Installing settings.yml")
                settings_path = client_cache.settings_path
                shutil.copy(os.path.join(root, f), settings_path)
            elif f == "conan.conf":
                output.info("Processing conan.conf")
                conan_conf = client_cache.conan_config
                _handle_conan_conf(conan_conf, os.path.join(root, f))
            elif f == "remotes.txt":
                output.info("Defining remotes from remotes.txt")
                _handle_remotes(client_cache, os.path.join(root, f))
            else:
                relpath = os.path.relpath(root, folder)
                target_folder = os.path.join(client_cache.conan_folder, relpath)
                mkdir(target_folder)
                output.info("Copying file %s to %s" % (f, target_folder))
                shutil.copy(os.path.join(root, f), target_folder)
        for d in dirs:
            if d == "profiles":
                output.info("Installing profiles:")
                profiles_path = client_cache.profiles_path
                _handle_profiles(os.path.join(root, d), profiles_path, output)
                break
            elif d == "hooks" and ".git" not in root:  # Avoid git hooks
                output.info("Installing hooks:")
                src_hooks_path = os.path.join(root, d)
                dst_hooks_path = client_cache.hooks_path
                _handle_hooks(src_hooks_path, dst_hooks_path, output)
                break
        dirs[:] = [d for d in dirs if d not in ("profiles", ".git", "hooks")]


def _process_download(item, client_cache, output, tmp_folder, verify_ssl, requester):
    output.info("Trying to download  %s" % _hide_password(item))
    zippath = os.path.join(tmp_folder, "config.zip")
    try:
        tools.download(item, zippath, out=output, verify=verify_ssl, requester=requester)
        _process_zip_file(zippath, client_cache, output, tmp_folder, remove=True)
    except Exception as e:
        raise ConanException("Error while installing config from %s\n%s" % (item, str(e)))


def configuration_install(path_or_url, client_cache, output, verify_ssl, requester,
                          config_type=None, args=None):
    if path_or_url is None:
        try:
            item = client_cache.conan_config.get_item("general.config_install")
            _config_type, path_or_url, _verify_ssl, _args = _process_config_install_item(item)
        except ConanException:
            raise ConanException("Called config install without arguments and "
                                 "'general.config_install' not defined in conan.conf")
    else:
        _config_type, path_or_url, _verify_ssl, _args = _process_config_install_item(path_or_url)

    config_type = config_type or _config_type
    verify_ssl = verify_ssl or _verify_ssl
    args = args or _args

    if os.path.exists(path_or_url):
        path_or_url = os.path.abspath(path_or_url)

    tmp_folder = os.path.join(client_cache.conan_folder, "tmp_config_install")
    # necessary for Mac OSX, where the temp folders in /var/ are symlinks to /private/var/
    tmp_folder = os.path.realpath(tmp_folder)
    mkdir(tmp_folder)
    try:

        if config_type == "git":
            _process_git_repo(path_or_url, client_cache, output, tmp_folder, verify_ssl, args)
        elif config_type == "dir":
            args = None
            _process_folder(path_or_url, client_cache, output)
        elif config_type == "file":
            args = None
            _process_zip_file(path_or_url, client_cache, output, tmp_folder)
        elif config_type == "url":
            args = None
            _process_download(path_or_url, client_cache, output, tmp_folder, verify_ssl,
                              requester=requester)
        else:
            raise ConanException("Unable to process config install: %s" % path_or_url)
    finally:
        if config_type is not None and path_or_url is not None:
            value = "%s, %s, %s, %s" % (config_type, path_or_url, verify_ssl, args)
            client_cache.conan_config.set_item("general.config_install", value)
        rmdir(tmp_folder)


def _process_config_install_item(item):
    """
    Processes a config_install item and outputs a tuple with the configuration type, the path/url
    and additional args

    :param item: config_install item value from conan.conf with a simple path/url or a string
    following this pattern: "<config_type>:[<path_or_url>, <args>]"
    :return: configuration source type (git, url, dir or file), path to file/dir or git/http url and
    additional arguments
    """
    config_type, path_or_url, verify_ssl, args = None, None, None, None
    if not item.startswith(("git,", "dir,", "url,", "file,")):
        path_or_url = item
        if path_or_url.endswith(".git"):
            config_type = "git"
        elif os.path.isdir(path_or_url):
            config_type = "dir"
        elif os.path.isfile(path_or_url):
            config_type = "file"
        elif path_or_url.startswith("http"):
            config_type = "url"
        else:
            raise ConanException("Unable to process config install: %s" % path_or_url)
    else:
        config_type, path_or_url, verify_ssl, args = [r.strip() for r in item.split(",")]
        verify_ssl = "true" in verify_ssl.lower()
        args = None if "none" in args.lower() else args
<<<<<<< HEAD
    return config_type, path_or_url, args


def _handle_hooks(src_hooks_path, dst_hooks_path, output):
    hooks_dirs = []
    for root, dirs, files in walk(src_hooks_path):
        if root == src_hooks_path:
            hooks_dirs = dirs
        else:
            copied_files = False
            relpath = os.path.relpath(root, src_hooks_path)
            for f in files:
                if ".git" not in f:
                    dst = os.path.join(dst_hooks_path, relpath)
                    mkdir(dst)
                    shutil.copy(os.path.join(root, f), dst)
                    copied_files = True
            if copied_files and relpath in hooks_dirs:
                output.info(" - %s" % relpath)
=======
    return config_type, path_or_url, verify_ssl, args
>>>>>>> f73db16a
<|MERGE_RESOLUTION|>--- conflicted
+++ resolved
@@ -187,8 +187,7 @@
         config_type, path_or_url, verify_ssl, args = [r.strip() for r in item.split(",")]
         verify_ssl = "true" in verify_ssl.lower()
         args = None if "none" in args.lower() else args
-<<<<<<< HEAD
-    return config_type, path_or_url, args
+    return config_type, path_or_url, verify_ssl, args
 
 
 def _handle_hooks(src_hooks_path, dst_hooks_path, output):
@@ -206,7 +205,4 @@
                     shutil.copy(os.path.join(root, f), dst)
                     copied_files = True
             if copied_files and relpath in hooks_dirs:
-                output.info(" - %s" % relpath)
-=======
-    return config_type, path_or_url, verify_ssl, args
->>>>>>> f73db16a
+                output.info(" - %s" % relpath)