--- conflicted
+++ resolved
@@ -208,14 +208,8 @@
     @staticmethod
     def loads(text):
         parser = ConfigParser(text, ["settings", "full_settings", "options", "full_options",
-<<<<<<< HEAD
-                                     "requires", "full_requires", "scope", "recipe_hash"],
-                              raise_unexpected_field=False)
-
-=======
                                      "requires", "full_requires", "scope", "recipe_hash",
                                      "env"], raise_unexpected_field=False)
->>>>>>> 2df0f155
         result = ConanInfo()
         result.settings = Values.loads(parser.settings)
         result.full_settings = Values.loads(parser.full_settings)
